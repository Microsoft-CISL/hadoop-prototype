<FindBugsFilter>
     <Match>
       <Package name="org.apache.hadoop.record.compiler.generated" />
     </Match>
     <Match>
       <Package name="org.apache.hadoop.hdfs.protocol.proto" />
     </Match>
     <Match>
       <Package name="org.apache.hadoop.hdfs.server.namenode.ha.proto" />
     </Match>
     <Match>
       <Package name="org.apache.hadoop.hdfs.qjournal.protocol" />
     </Match>
     <Match>
       <Bug pattern="EI_EXPOSE_REP" />
     </Match>
     <Match>
       <Bug pattern="EI_EXPOSE_REP2" />
     </Match>
     <Match>
       <Bug pattern="SE_COMPARATOR_SHOULD_BE_SERIALIZABLE" />
     </Match>
     <Match>
       <Class name="~.*_jsp" />
       <Bug pattern="DLS_DEAD_LOCAL_STORE" />
     </Match>
     <Match>
       <Field name="_jspx_dependants" />
       <Bug pattern="UWF_UNWRITTEN_FIELD" />
     </Match>
     <!-- 
       Inconsistent synchronization for Client.Connection.out is
       is intentional to make a connection to be closed instantly. 
     --> 
     <Match>
       <Class name="org.apache.hadoop.ipc.Client$Connection" />
       <Field name="out" />
       <Bug pattern="IS2_INCONSISTENT_SYNC" />
     </Match>
     <!-- 
       Ignore Cross Scripting Vulnerabilities
       We have an input quoting filter that protects us.
     -->
     <Match>
       <Bug code="XSS" />
     </Match>
     <Match>
       <Bug code="HRS" />
     </Match>
     <!--
       Ignore warnings where child class has the same name as
       super class. Classes based on Old API shadow names from
       new API. Should go off after HADOOP-1.0
     -->
     <Match>
       <Class name="~org.apache.hadoop.mapred.*" />
       <Bug pattern="NM_SAME_SIMPLE_NAME_AS_SUPERCLASS" />
     </Match>
     <!--
       Ignore warnings for usage of System.exit. This is
       required and have been well thought out
     -->
     <Match>
       <Class name="org.apache.hadoop.mapred.Child$2" />
       <Method name="run" />
       <Bug pattern="DM_EXIT" />
     </Match>
     <Match>
       <Class name="org.apache.hadoop.mapred.JobTracker" />
       <Method name="addHostToNodeMapping" />
       <Bug pattern="DM_EXIT" />
     </Match>
     <Match>
       <Class name="org.apache.hadoop.mapred.Task" />
       <Or>
       <Method name="done" />
       <Method name="commit" />
       <Method name="statusUpdate" />
       </Or>
       <Bug pattern="DM_EXIT" />
     </Match>
     <Match>
       <Class name="org.apache.hadoop.mapred.Task$TaskReporter" />
       <Method name="run" />
       <Bug pattern="DM_EXIT" />
     </Match>
     <!--
       We need to cast objects between old and new api objects
     -->
     <Match>
       <Class name="org.apache.hadoop.mapred.OutputCommitter" />
       <Bug pattern="BC_UNCONFIRMED_CAST" />
     </Match>
     <!--
       We intentionally do the get name from the inner class
     -->
     <Match>
       <Class name="org.apache.hadoop.mapred.TaskTracker$MapEventsFetcherThread" />
       <Method name="run" />
       <Bug pattern="IA_AMBIGUOUS_INVOCATION_OF_INHERITED_OR_OUTER_METHOD" />
     </Match>
     <Match>
       <Class name="org.apache.hadoop.mapred.FileOutputCommitter" />
       <Bug pattern="NM_WRONG_PACKAGE_INTENTIONAL" />
     </Match>
     <!--
       Ignoring this warning as resolving this would need a non-trivial change in code 
     -->
     <Match>
       <Class name="org.apache.hadoop.mapred.lib.aggregate.ValueAggregatorBaseDescriptor" />
       <Method name="configure" />
       <Field name="maxNumItems" />
       <Bug pattern="ST_WRITE_TO_STATIC_FROM_INSTANCE_METHOD" />
     </Match>
     <!--
       Comes from org.apache.jasper.runtime.ResourceInjector. Cannot do much.
     -->
     <Match>
       <Class name="org.apache.hadoop.mapred.jobqueue_005fdetails_jsp" />
       <Field name="_jspx_resourceInjector" />
       <Bug pattern="SE_BAD_FIELD" />
     </Match>
     <!--
       Storing textInputFormat and then passing it as a parameter. Safe to ignore.
     -->
     <Match>
       <Class name="org.apache.hadoop.mapred.lib.aggregate.ValueAggregatorJob" />
       <Method name="createValueAggregatorJob" />
       <Bug pattern="DLS_DEAD_STORE_OF_CLASS_LITERAL" />
     </Match>
     <!--
       Can remove this after the upgrade to findbugs1.3.8
     -->
     <Match>
       <Class name="org.apache.hadoop.mapred.lib.db.DBInputFormat" />
       <Method name="getSplits" />
       <Bug pattern="DLS_DEAD_LOCAL_STORE" />
     </Match>
    <!--
      This is a spurious warning. Just ignore
    -->
     <Match>
       <Class name="org.apache.hadoop.mapred.MapTask$MapOutputBuffer" />
       <Field name="kvindex" />
       <Bug pattern="IS2_INCONSISTENT_SYNC" />
     </Match>

     <!-- 
        core changes 
     -->
     <Match>
       <Class name="~org.apache.hadoop.*" />
       <Bug code="MS" />
     </Match>

     <Match>
       <Class name="org.apache.hadoop.fs.FileSystem" />
       <Method name="checkPath" />
       <Bug pattern="ES_COMPARING_STRINGS_WITH_EQ" />
     </Match>

     <Match>
       <Class name="org.apache.hadoop.fs.kfs.KFSOutputStream" />
       <Field name="path" />
       <Bug pattern="URF_UNREAD_FIELD" />
     </Match>

     <Match>
       <Class name="org.apache.hadoop.fs.kfs.KosmosFileSystem" />
       <Method name="initialize" />
       <Bug pattern="DM_EXIT" />
     </Match>

     <Match>
       <Class name="org.apache.hadoop.io.Closeable" />
       <Bug pattern="NM_SAME_SIMPLE_NAME_AS_INTERFACE" />
     </Match>

     <Match>
       <Class name="org.apache.hadoop.security.AccessControlException" />
       <Bug pattern="NM_SAME_SIMPLE_NAME_AS_SUPERCLASS" />
     </Match>

     <Match>
       <Class name="org.apache.hadoop.record.meta.Utils" />
       <Method name="skip" />
       <Bug pattern="BC_UNCONFIRMED_CAST" />
     </Match>

     <!--
        The compareTo method is actually a dummy method that just
        throws excpetions. So, no need to override equals. Ignore
     -->
     <Match>
       <Class name="org.apache.hadoop.record.meta.RecordTypeInfo" />
       <Bug pattern="EQ_COMPARETO_USE_OBJECT_EQUALS" />
     </Match>

     <Match>
       <Class name="org.apache.hadoop.util.ProcfsBasedProcessTree" />
       <Bug pattern="DMI_HARDCODED_ABSOLUTE_FILENAME" />
     </Match>

     <!--
       Streaming, Examples
     -->
     <Match>
       <Class name="org.apache.hadoop.streaming.StreamUtil$TaskId" />
       <Bug pattern="URF_UNREAD_FIELD" />
     </Match>

     <Match>
       <Class name="org.apache.hadoop.examples.DBCountPageView" />
       <Method name="verify" />
       <Bug pattern="OBL_UNSATISFIED_OBLIGATION" />
     </Match>

     <!--
       getTmpInputStreams is pretty much like a stream constructor.
       The newly created streams are not supposed to be closed in the constructor. So ignore
       the OBL warning.
     -->
     <Match>
       <Class name="org.apache.hadoop.hdfs.server.datanode.fsdataset.impl.FsDatasetImpl" />
       <Method name="getTmpInputStreams" />
       <Bug pattern="OBL_UNSATISFIED_OBLIGATION" />
     </Match>

     <!--
      ResponseProccessor is thread that is designed to catch RuntimeException.
     -->
     <Match>
       <Class name="org.apache.hadoop.hdfs.DFSClient$DFSOutputStream$DataStreamer$ResponseProcessor" />
       <Method name="run" />
       <Bug pattern="REC_CATCH_EXCEPTION" />
     </Match>

     <!--
      lastAppliedTxid is carefully unsynchronized in the BackupNode in a couple spots.
      See the comments in BackupImage for justification.
     -->
     <Match>
       <Class name="org.apache.hadoop.hdfs.server.namenode.FSImage" />
       <Field name="lastAppliedTxId" />
       <Bug pattern="IS2_INCONSISTENT_SYNC" />
     </Match>
     <!--
      Findbugs doesn't realize that closing a FilterOutputStream pushes the close down to
      wrapped streams, too.
     -->
     <Match>
       <Class name="org.apache.hadoop.hdfs.server.namenode.FSImageFormat$Saver" />
       <Method name="save" />
       <Bug pattern="OS_OPEN_STREAM" />
     </Match>
     <!--
      the 'metrics' member is sometimes used from synchronized blocks, sometimes not,
      but it's only reset by test cases, so should be fine
     -->
     <Match>
       <Class name="org.apache.hadoop.hdfs.server.namenode.FSEditLog" />
       <Field name="metrics" />
       <Bug pattern="IS2_INCONSISTENT_SYNC" />
     </Match>
     <!--
      This method isn't performance-critical and is much clearer to write as it's written.
      -->
     <Match>
       <Class name="org.apache.hadoop.hdfs.server.datanode.BlockPoolManager" />
       <Method name="doRefreshNamenodes" />
       <Bug category="PERFORMANCE" />
     </Match>
     <!-- Don't complain about System.exit() being called from quit() -->
     <Match>
       <Class name="org.apache.hadoop.hdfs.server.namenode.MetaRecoveryContext" />
       <Method name="quit" />
       <Bug pattern="DM_EXIT" />
     </Match>
<<<<<<< HEAD

     <!-- More complex cleanup logic confuses findbugs -->
     <Match>
       <Class name="org.apache.hadoop.hdfs.qjournal.server.Journal" />
       <Method name="persistPaxosData" />
       <Bug pattern="OS_OPEN_STREAM" />
=======
     <!-- Don't complain about recoverBlock equality check -->
     <Match>
       <Class name="org.apache.hadoop.hdfs.server.datanode.DataNode" />
       <Method name="recoverBlock" />
       <Bug pattern="EC_UNRELATED_TYPES" />
>>>>>>> 6669feae
     </Match>
 </FindBugsFilter><|MERGE_RESOLUTION|>--- conflicted
+++ resolved
@@ -276,19 +276,18 @@
        <Method name="quit" />
        <Bug pattern="DM_EXIT" />
      </Match>
-<<<<<<< HEAD
+
+     <!-- Don't complain about recoverBlock equality check -->
+     <Match>
+       <Class name="org.apache.hadoop.hdfs.server.datanode.DataNode" />
+       <Method name="recoverBlock" />
+       <Bug pattern="EC_UNRELATED_TYPES" />
+     </Match>
 
      <!-- More complex cleanup logic confuses findbugs -->
      <Match>
        <Class name="org.apache.hadoop.hdfs.qjournal.server.Journal" />
        <Method name="persistPaxosData" />
        <Bug pattern="OS_OPEN_STREAM" />
-=======
-     <!-- Don't complain about recoverBlock equality check -->
-     <Match>
-       <Class name="org.apache.hadoop.hdfs.server.datanode.DataNode" />
-       <Method name="recoverBlock" />
-       <Bug pattern="EC_UNRELATED_TYPES" />
->>>>>>> 6669feae
      </Match>
  </FindBugsFilter>